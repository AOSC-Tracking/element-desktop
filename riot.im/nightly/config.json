{
    "update_base_url": "https://packages.riot.im/nightly/update/",
    "default_server_name": "matrix.org",
    "brand": "Riot Nightly",
    "integrations_ui_url": "https://scalar-staging.vector.im/",
    "integrations_rest_url": "https://scalar-staging.vector.im/api",
    "integrations_widgets_urls": [
        "https://scalar.vector.im/_matrix/integrations/v1",
        "https://scalar.vector.im/api",
        "https://scalar-staging.vector.im/_matrix/integrations/v1",
        "https://scalar-staging.vector.im/api",
        "https://scalar-staging.riot.im/scalar/api"
    ],
    "hosting_signup_link": "https://modular.im/?utm_source=riot-web&utm_medium=web",
    "bug_report_endpoint_url": "https://riot.im/bugreports/submit",
    "features": {
        "feature_pinning": "labs",
        "feature_custom_status": "labs",
        "feature_custom_tags": "labs",
        "feature_state_counters": "labs",
        "feature_many_integration_managers": "labs",
        "feature_mjolnir": "labs",
        "feature_dm_verification": "labs",
        "feature_bridge_state": "labs",
        "feature_presence_in_room_list": "labs",
        "feature_custom_themes": "labs",
<<<<<<< HEAD
        "feature_new_room_list": "labs"
=======
        "feature_irc_ui": "labs",
        "feature_font_scaling": "labs"
>>>>>>> 1d339123
    },
    "piwik": {
        "url": "https://piwik.riot.im/",
        "siteId": 1,
        "policyUrl": "https://matrix.org/legal/riot-im-cookie-policy"
    },
    "roomDirectory": {
        "servers": [
            "matrix.org"
        ]
    },
    "enable_presence_by_hs_url": {
        "https://matrix.org": false,
        "https://matrix-client.matrix.org": false
    },
    "terms_and_conditions_links": [
        {
            "url": "https://riot.im/privacy",
            "text": "Privacy Policy"
        },
        {
            "url": "https://matrix.org/legal/riot-im-cookie-policy",
            "text": "Cookie Policy"
        }
    ]
}<|MERGE_RESOLUTION|>--- conflicted
+++ resolved
@@ -24,12 +24,9 @@
         "feature_bridge_state": "labs",
         "feature_presence_in_room_list": "labs",
         "feature_custom_themes": "labs",
-<<<<<<< HEAD
-        "feature_new_room_list": "labs"
-=======
+        "feature_new_room_list": "labs",
         "feature_irc_ui": "labs",
         "feature_font_scaling": "labs"
->>>>>>> 1d339123
     },
     "piwik": {
         "url": "https://piwik.riot.im/",
