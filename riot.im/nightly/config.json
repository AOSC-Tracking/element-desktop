{
    "update_base_url": "https://packages.riot.im/nightly/update/",
    "default_server_name": "matrix.org",
    "brand": "Riot Nightly",
    "integrations_ui_url": "https://scalar-staging.vector.im/",
    "integrations_rest_url": "https://scalar-staging.vector.im/api",
    "integrations_widgets_urls": [
        "https://scalar.vector.im/_matrix/integrations/v1",
        "https://scalar.vector.im/api",
        "https://scalar-staging.vector.im/_matrix/integrations/v1",
        "https://scalar-staging.vector.im/api",
        "https://scalar-staging.riot.im/scalar/api"
    ],
    "hosting_signup_link": "https://modular.im/?utm_source=riot-web&utm_medium=web",
    "bug_report_endpoint_url": "https://riot.im/bugreports/submit",
    "features": {
        "feature_pinning": "labs",
        "feature_custom_status": "labs",
        "feature_custom_tags": "labs",
        "feature_state_counters": "labs",
        "feature_many_integration_managers": "labs",
        "feature_mjolnir": "labs",
        "feature_dm_verification": "labs",
<<<<<<< HEAD
        "feature_cross_signing": "enable",
        "feature_invite_only_padlocks": "enable",
=======
>>>>>>> d88cbeaa
        "feature_bridge_state": "labs",
        "feature_presence_in_room_list": "labs",
        "feature_custom_themes": "labs"
    },
    "piwik": {
        "url": "https://piwik.riot.im/",
        "siteId": 1,
        "policyUrl": "https://matrix.org/legal/riot-im-cookie-policy"
    },
    "roomDirectory": {
        "servers": [
            "matrix.org"
        ]
    },
    "enable_presence_by_hs_url": {
        "https://matrix.org": false,
        "https://matrix-client.matrix.org": false
    },
    "terms_and_conditions_links": [
        {
            "url": "https://riot.im/privacy",
            "text": "Privacy Policy"
        },
        {
            "url": "https://matrix.org/legal/riot-im-cookie-policy",
            "text": "Cookie Policy"
        }
    ]
}<|MERGE_RESOLUTION|>--- conflicted
+++ resolved
@@ -21,11 +21,6 @@
         "feature_many_integration_managers": "labs",
         "feature_mjolnir": "labs",
         "feature_dm_verification": "labs",
-<<<<<<< HEAD
-        "feature_cross_signing": "enable",
-        "feature_invite_only_padlocks": "enable",
-=======
->>>>>>> d88cbeaa
         "feature_bridge_state": "labs",
         "feature_presence_in_room_list": "labs",
         "feature_custom_themes": "labs"
