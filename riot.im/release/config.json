--- conflicted
+++ resolved
@@ -23,12 +23,6 @@
         "siteId": 1,
         "policyUrl": "https://matrix.org/legal/riot-im-cookie-policy"
     },
-<<<<<<< HEAD
-    "features": {
-        "feature_cross_signing": "enable"
-    },
-=======
->>>>>>> d88cbeaa
     "enable_presence_by_hs_url": {
         "https://matrix.org": false,
         "https://matrix-client.matrix.org": false
