/*
Copyright 2021-2024 New Vector Ltd.

SPDX-License-Identifier: AGPL-3.0-only OR GPL-3.0-only OR LicenseRef-Element-Commercial
Please see LICENSE files in the repository root for full details.
*/

import counterpart from "counterpart";
import { type TranslationKey as TKey } from "matrix-web-i18n";
import { dirname } from "node:path";
import { fileURLToPath } from "node:url";

<<<<<<< HEAD
=======
import type Store from "electron-store";
import type EN from "./i18n/strings/en_EN.json";
import { loadJsonFile } from "./utils.js";

const __dirname = dirname(fileURLToPath(import.meta.url));

>>>>>>> 443be796
const FALLBACK_LOCALE = "en";

type TranslationKey = TKey<typeof EN>;

type SubstitutionValue = number | string;

interface Variables {
    [key: string]: SubstitutionValue | undefined;
    count?: number;
}

export function _t(text: TranslationKey, variables: Variables = {}): string {
    const { count } = variables;

    // Horrible hack to avoid https://github.com/vector-im/element-web/issues/4191
    // The interpolation library that counterpart uses does not support undefined/null
    // values and instead will throw an error. This is a problem since everywhere else
    // in JS land passing undefined/null will simply stringify instead, and when converting
    // valid ES6 template strings to i18n strings it's extremely easy to pass undefined/null
    // if there are no existing null guards. To avoid this making the app completely inoperable,
    // we'll check all the values for undefined/null and stringify them here.
    Object.keys(variables).forEach((key) => {
        if (variables[key] === undefined) {
            console.warn("safeCounterpartTranslate called with undefined interpolation name: " + key);
            variables[key] = "undefined";
        }
        if (variables[key] === null) {
            console.warn("safeCounterpartTranslate called with null interpolation name: " + key);
            variables[key] = "null";
        }
    });
    let translated = counterpart.translate(text, variables);
    if (!translated && count !== undefined) {
        // counterpart does not do fallback if no pluralisation exists in the preferred language, so do it here
        translated = counterpart.translate(text, { ...variables, locale: FALLBACK_LOCALE });
    }

    // The translation returns text so there's no XSS vector here (no unsafe HTML, no code execution)
    return translated;
}

type Component = () => void;

type TypedStore = (typeof global)["store"];

export class AppLocalization {
    private static readonly STORE_KEY = "locale";

    private readonly store: TypedStore;
    private readonly localizedComponents?: Set<Component>;

    public constructor({ store, components = [] }: { store: TypedStore; components: Component[] }) {
        counterpart.registerTranslations(FALLBACK_LOCALE, this.fetchTranslationJson("en_EN"));
        counterpart.setFallbackLocale(FALLBACK_LOCALE);
        counterpart.setSeparator("|");

        if (Array.isArray(components)) {
            this.localizedComponents = new Set(components);
        }

        this.store = store;
        if (this.store.has(AppLocalization.STORE_KEY)) {
            const locales = this.store.get(AppLocalization.STORE_KEY);
            // eslint-disable-next-line @typescript-eslint/no-non-null-assertion
            this.setAppLocale(locales!);
        }

        this.resetLocalizedUI();
    }

    // Format language strings from normalized form to non-normalized form (e.g. en-gb to en_GB)
    private denormalize(locale: string): string {
        if (locale === "en") {
            locale = "en_EN";
        }
        const parts = locale.split("-");
        if (parts.length > 1) {
            parts[1] = parts[1].toUpperCase();
        }
        return parts.join("_");
    }

    public fetchTranslationJson(locale: string): Record<string, string> {
        try {
            console.log("Fetching translation json for locale: " + locale);
            return loadJsonFile(__dirname, "i18n", "strings", `${this.denormalize(locale)}.json`);
        } catch (e) {
            console.log(`Could not fetch translation json for locale: '${locale}'`, e);
            return {};
        }
    }

    public setAppLocale(locales: string | string[]): void {
        console.log(`Changing application language to ${locales}`);

        if (!Array.isArray(locales)) {
            locales = [locales];
        }

        const loadedLocales = locales.filter((locale) => {
            const translations = this.fetchTranslationJson(locale);
            if (translations !== null) {
                counterpart.registerTranslations(locale, translations);
            }
            return !!translations;
        });

        counterpart.setLocale(loadedLocales[0]);
        this.store.set(AppLocalization.STORE_KEY, locales);

        this.resetLocalizedUI();
    }

    public resetLocalizedUI(): void {
        console.log("Resetting the UI components after locale change");
        this.localizedComponents?.forEach((componentSetup) => {
            if (typeof componentSetup === "function") {
                componentSetup();
            }
        });
    }
}<|MERGE_RESOLUTION|>--- conflicted
+++ resolved
@@ -10,15 +10,12 @@
 import { dirname } from "node:path";
 import { fileURLToPath } from "node:url";
 
-<<<<<<< HEAD
-=======
 import type Store from "electron-store";
 import type EN from "./i18n/strings/en_EN.json";
 import { loadJsonFile } from "./utils.js";
 
 const __dirname = dirname(fileURLToPath(import.meta.url));
 
->>>>>>> 443be796
 const FALLBACK_LOCALE = "en";
 
 type TranslationKey = TKey<typeof EN>;
