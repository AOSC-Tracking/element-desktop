/*
Copyright 2022-2024 New Vector Ltd.

SPDX-License-Identifier: AGPL-3.0-only OR GPL-3.0-only
Please see LICENSE files in the repository root for full details.
*/

import { app, ipcMain } from "electron";
import { promises as afs } from "fs";
import path from "path";

import type {
    Seshat as SeshatType,
    SeshatRecovery as SeshatRecoveryType,
    ReindexError as ReindexErrorType,
} from "matrix-seshat"; // Hak dependency type
import IpcMainEvent = Electron.IpcMainEvent;
import { randomArray } from "./utils";
import { keytar } from "./keytar";

let seshatSupported = false;
let Seshat: typeof SeshatType;
let SeshatRecovery: typeof SeshatRecoveryType;
let ReindexError: typeof ReindexErrorType;

try {
    // eslint-disable-next-line @typescript-eslint/no-require-imports
    const seshatModule = require("matrix-seshat");
    Seshat = seshatModule.Seshat;
    SeshatRecovery = seshatModule.SeshatRecovery;
    ReindexError = seshatModule.ReindexError;
    seshatSupported = true;
} catch (e) {
    if ((<NodeJS.ErrnoException>e).code === "MODULE_NOT_FOUND") {
        console.log("Seshat isn't installed, event indexing is disabled.");
    } else {
        console.warn("Seshat unexpected error:", e);
    }
}

let eventIndex: SeshatType | null = null;

const seshatDefaultPassphrase = "DEFAULT_PASSPHRASE";
async function getOrCreatePassphrase(key: string): Promise<string> {
    if (keytar) {
        try {
            const storedPassphrase = await keytar.getPassword("element.io", key);
            if (storedPassphrase !== null) {
                return storedPassphrase;
            } else {
                const newPassphrase = await randomArray(32);
                await keytar.setPassword("element.io", key, newPassphrase);
                return newPassphrase;
            }
        } catch (e) {
            console.log("Error getting the event index passphrase out of the secret store", e);
        }
    }
    return seshatDefaultPassphrase;
}

const deleteContents = async (p: string): Promise<void> => {
    try {
        for (const entry of await afs.readdir(p)) {
            const curPath = path.join(p, entry);
            try {
                await afs.unlink(curPath);
            } catch (e) {
                console.log("Error deleting a file in EventStore directory", e);
            }
        }
    } catch (e) {
        console.log("Error reading the files in EventStore directory", e);
    }
};

ipcMain.on("seshat", async function (_ev: IpcMainEvent, payload): Promise<void> {
    if (!global.mainWindow) return;

    // We do this here to ensure we get the path after --profile has been resolved
    const eventStorePath = path.join(app.getPath("userData"), "EventStore");

    const sendError = (id: string, e: Error): void => {
        const error = {
            message: e.message,
        };

        global.mainWindow?.webContents.send("seshatReply", { id, error });
    };

    const args = payload.args || [];
    let ret: any;

    switch (payload.name) {
        case "supportsEventIndexing":
            ret = seshatSupported;
            break;

        case "initEventIndex":
            if (eventIndex === null) {
                const userId = args[0];
                const deviceId = args[1];
                const passphraseKey = `seshat|${userId}|${deviceId}`;

                const passphrase = await getOrCreatePassphrase(passphraseKey);

                try {
                    await afs.mkdir(eventStorePath, { recursive: true });
                    eventIndex = new Seshat(eventStorePath, { passphrase });
                } catch (e) {
                    if (e instanceof ReindexError) {
                        // If this is a reindex error, the index schema
                        // changed. Try to open the database in recovery mode,
                        // reindex the database and finally try to open the
                        // database again.
                        const recoveryIndex = new SeshatRecovery(eventStorePath, {
                            passphrase,
                        });

                        const userVersion = await recoveryIndex.getUserVersion();

                        // If our user version is 0 we'll delete the db
                        // anyways so reindexing it is a waste of time.
                        if (userVersion === 0) {
                            await recoveryIndex.shutdown();
<<<<<<< HEAD
                            await deleteContents(eventStorePath);
=======

                            try {
                                await deleteContents(eventStorePath);
                            } catch {}
>>>>>>> 0edde673
                        } else {
                            await recoveryIndex.reindex();
                        }

                        eventIndex = new Seshat(eventStorePath, { passphrase });
                    } else {
                        sendError(payload.id, <Error>e);
                        return;
                    }
                }
            }
            break;

        case "closeEventIndex":
            if (eventIndex !== null) {
                const index = eventIndex;
                eventIndex = null;

                try {
                    await index.shutdown();
                } catch (e) {
                    sendError(payload.id, <Error>e);
                    return;
                }
            }
            break;

        case "deleteEventIndex": {
<<<<<<< HEAD
            await deleteContents(eventStorePath);
=======
            try {
                await deleteContents(eventStorePath);
            } catch {}
>>>>>>> 0edde673
            break;
        }

        case "isEventIndexEmpty":
            if (eventIndex === null) ret = true;
            else ret = await eventIndex.isEmpty();
            break;

        case "isRoomIndexed":
            if (eventIndex === null) ret = false;
            else ret = await eventIndex.isRoomIndexed(args[0]);
            break;

        case "addEventToIndex":
            try {
                eventIndex?.addEvent(args[0], args[1]);
            } catch (e) {
                sendError(payload.id, <Error>e);
                return;
            }
            break;

        case "deleteEvent":
            try {
                ret = await eventIndex?.deleteEvent(args[0]);
            } catch (e) {
                sendError(payload.id, <Error>e);
                return;
            }
            break;

        case "commitLiveEvents":
            try {
                ret = await eventIndex?.commit();
            } catch (e) {
                sendError(payload.id, <Error>e);
                return;
            }
            break;

        case "searchEventIndex":
            try {
                ret = await eventIndex?.search(args[0]);
            } catch (e) {
                sendError(payload.id, <Error>e);
                return;
            }
            break;

        case "addHistoricEvents":
            if (eventIndex === null) ret = false;
            else {
                try {
                    ret = await eventIndex.addHistoricEvents(args[0], args[1], args[2]);
                } catch (e) {
                    sendError(payload.id, <Error>e);
                    return;
                }
            }
            break;

        case "getStats":
            if (eventIndex === null) ret = 0;
            else {
                try {
                    ret = await eventIndex.getStats();
                } catch (e) {
                    sendError(payload.id, <Error>e);
                    return;
                }
            }
            break;

        case "removeCrawlerCheckpoint":
            if (eventIndex === null) ret = false;
            else {
                try {
                    ret = await eventIndex.removeCrawlerCheckpoint(args[0]);
                } catch (e) {
                    sendError(payload.id, <Error>e);
                    return;
                }
            }
            break;

        case "addCrawlerCheckpoint":
            if (eventIndex === null) ret = false;
            else {
                try {
                    ret = await eventIndex.addCrawlerCheckpoint(args[0]);
                } catch (e) {
                    sendError(payload.id, <Error>e);
                    return;
                }
            }
            break;

        case "loadFileEvents":
            if (eventIndex === null) ret = [];
            else {
                try {
                    ret = await eventIndex.loadFileEvents(args[0]);
                } catch (e) {
                    sendError(payload.id, <Error>e);
                    return;
                }
            }
            break;

        case "loadCheckpoints":
            if (eventIndex === null) ret = [];
            else {
                try {
                    ret = await eventIndex.loadCheckpoints();
                } catch {
                    ret = [];
                }
            }
            break;

        case "setUserVersion":
            if (eventIndex === null) break;
            else {
                try {
                    await eventIndex.setUserVersion(args[0]);
                } catch (e) {
                    sendError(payload.id, <Error>e);
                    return;
                }
            }
            break;

        case "getUserVersion":
            if (eventIndex === null) ret = 0;
            else {
                try {
                    ret = await eventIndex.getUserVersion();
                } catch (e) {
                    sendError(payload.id, <Error>e);
                    return;
                }
            }
            break;

        default:
            global.mainWindow?.webContents.send("seshatReply", {
                id: payload.id,
                error: "Unknown IPC Call: " + payload.name,
            });
            return;
    }

    global.mainWindow?.webContents.send("seshatReply", {
        id: payload.id,
        reply: ret,
    });
});<|MERGE_RESOLUTION|>--- conflicted
+++ resolved
@@ -123,14 +123,7 @@
                         // anyways so reindexing it is a waste of time.
                         if (userVersion === 0) {
                             await recoveryIndex.shutdown();
-<<<<<<< HEAD
                             await deleteContents(eventStorePath);
-=======
-
-                            try {
-                                await deleteContents(eventStorePath);
-                            } catch {}
->>>>>>> 0edde673
                         } else {
                             await recoveryIndex.reindex();
                         }
@@ -159,13 +152,7 @@
             break;
 
         case "deleteEventIndex": {
-<<<<<<< HEAD
             await deleteContents(eventStorePath);
-=======
-            try {
-                await deleteContents(eventStorePath);
-            } catch {}
->>>>>>> 0edde673
             break;
         }
 
