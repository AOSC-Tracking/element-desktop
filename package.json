--- conflicted
+++ resolved
@@ -115,13 +115,9 @@
         "rimraf": "^5.0.0",
         "tar": "^6.1.2",
         "ts-node": "^10.9.1",
-<<<<<<< HEAD
         "typescript": "5.3.3",
         "@electron/fuses": "^1.7.0",
         "@playwright/test": "1.40.1"
-=======
-        "typescript": "5.3.3"
->>>>>>> 0be0d662
     },
     "hakDependencies": {
         "matrix-seshat": "^3.0.1",
