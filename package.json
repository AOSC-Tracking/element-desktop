--- conflicted
+++ resolved
@@ -116,97 +116,7 @@
         "matrix-seshat": "^4.0.1"
     },
     "resolutions": {
-<<<<<<< HEAD
-        "@types/node": "16.18.38",
-        "conf": "11.0.2"
-    },
-    "build": {
-        "appId": "im.riot.app",
-        "asarUnpack": "**/*.node",
-        "files": [
-            "package.json",
-            {
-                "from": ".hak/hakModules",
-                "to": "node_modules"
-            },
-            "lib/**"
-        ],
-        "extraResources": [
-            {
-                "from": "res/img",
-                "to": "img"
-            },
-            "webapp.asar"
-        ],
-        "linux": {
-            "target": [
-                "tar.gz",
-                "deb"
-            ],
-            "category": "Network;InstantMessaging;Chat",
-            "maintainer": "support@element.io",
-            "icon": "build/icons"
-        },
-        "deb": {
-            "packageCategory": "net",
-            "depends": [
-                "libgtk-3-0",
-                "libnotify4",
-                "libnss3",
-                "libxss1",
-                "libxtst6",
-                "xdg-utils",
-                "libatspi2.0-0",
-                "libuuid1",
-                "libsecret-1-0",
-                "libasound2",
-                "libgbm1"
-            ],
-            "recommends": [
-                "libsqlcipher0",
-                "element-io-archive-keyring"
-            ]
-        },
-        "mac": {
-            "category": "public.app-category.social-networking",
-            "darkModeSupport": true,
-            "hardenedRuntime": true,
-            "gatekeeperAssess": true,
-            "entitlements": "./build/entitlements.mac.plist",
-            "icon": "build/icons/icon.icns"
-        },
-        "win": {
-            "target": [
-                "squirrel"
-            ],
-            "signingHashAlgorithms": [
-                "sha256"
-            ],
-            "icon": "build/icons/icon.ico"
-        },
-        "directories": {
-            "output": "dist"
-        },
-        "protocols": [
-            {
-                "name": "element",
-                "schemes": [
-                    "element"
-                ]
-            }
-        ]
-    },
-    "jest": {
-        "testEnvironment": "node",
-        "testMatch": [
-            "<rootDir>/test/**/*-test.[jt]s?(x)"
-        ],
-        "setupFilesAfterEnv": [
-            "expect-playwright"
-        ]
-=======
         "@types/node": "18.19.80",
         "config-file-ts": "0.2.8-rc1"
->>>>>>> 443be796
     }
 }