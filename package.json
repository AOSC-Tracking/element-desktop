--- conflicted
+++ resolved
@@ -74,11 +74,7 @@
     "electron-builder": "^23.6.0",
     "electron-builder-squirrel-windows": "^23.6.0",
     "electron-devtools-installer": "^3.1.1",
-<<<<<<< HEAD
     "eslint": "^8.26.0",
-=======
-    "eslint": "7.18.0",
->>>>>>> 70814b7f
     "eslint-config-google": "^0.14.0",
     "eslint-plugin-import": "^2.25.4",
     "eslint-plugin-matrix-org": "^0.7.0",
