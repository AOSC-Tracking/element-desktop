--- conflicted
+++ resolved
@@ -70,11 +70,7 @@
     "babel-jest": "^28.1.3",
     "chokidar": "^3.5.2",
     "detect-libc": "^1.0.3",
-<<<<<<< HEAD
     "electron": "^21",
-=======
-    "electron": "20.3.4",
->>>>>>> 1bd42c7b
     "electron-builder": "^23.6.0",
     "electron-builder-squirrel-windows": "^23.6.0",
     "electron-devtools-installer": "^3.1.1",
