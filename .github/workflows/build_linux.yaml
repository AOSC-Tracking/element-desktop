# This workflow relies on actions/cache to store the hak dependency artifacts as they take a long time to build
# Due to this extra care must be taken to only ever run all build_* scripts against the same branch to ensure
# the correct cache scoping, and additional care must be taken to not run untrusted actions on the develop branch.
on:
    workflow_call:
        inputs:
            arch:
                type: string
                required: true
                description: "The architecture to build for, one of 'amd64' | 'arm64'"
            version:
                type: string
                required: false
                description: "Version string to override the one in package.json, used for non-release builds"
            sqlcipher:
                type: string
                required: true
                description: "How to link sqlcipher, one of 'system' | 'static'"
env:
    SQLCIPHER_BUNDLED: ${{ inputs.sqlcipher == 'static' && '1' || '' }}
    MAX_GLIBC: 2.31 # bullseye-era glibc, used by glibc-check.sh
permissions: {} # No permissions required
jobs:
    build:
        # We build on native infrastructure as matrix-seshat fails to cross-compile properly
        # https://github.com/matrix-org/seshat/issues/135
        runs-on: ${{ inputs.arch == 'arm64' && 'ubuntu-22.04-arm' || 'ubuntu-22.04' }}
        env:
            HAK_DOCKER_IMAGE: ghcr.io/element-hq/element-desktop-dockerbuild
        steps:
            - name: Resolve docker image tag for push
              if: github.event_name == 'push'
              run: echo "HAK_DOCKER_IMAGE=$HAK_DOCKER_IMAGE:$GITHUB_REF_NAME" >> $GITHUB_ENV
            - name: Resolve docker image tag for release
              if: github.event_name == 'release'
              run: echo "HAK_DOCKER_IMAGE=$HAK_DOCKER_IMAGE:staging" >> $GITHUB_ENV
            - name: Resolve docker image tag for other triggers
              if: github.event_name != 'push' && github.event_name != 'release'
              run: echo "HAK_DOCKER_IMAGE=$HAK_DOCKER_IMAGE:develop" >> $GITHUB_ENV

            - uses: nbucic/variable-mapper@0673f6891a0619ba7c002ecfed0f9f4f39017b6f
              id: config
              with:
                  key: "${{ inputs.arch }}"
                  export_to: output
                  map: |
                      {
                        "amd64": {
                          "target": "x86_64-unknown-linux-gnu",
                          "arch": "x86-64"
                        },
                        "arm64": {
                          "target": "aarch64-unknown-linux-gnu",
                          "arch": "aarch64",
                          "build-args": "--arm64"
                        }
                      }

            - uses: actions/checkout@v4

            - uses: actions/download-artifact@v4
              with:
                  name: webapp

            - name: Cache .hak
              id: cache
              uses: actions/cache@v4
              with:
                  key: ${{ runner.os }}-${{ github.ref_name }}-${{ inputs.sqlcipher }}-${{ inputs.arch }}-${{ hashFiles('hakHash', 'electronVersion', 'dockerbuild/*') }}
                  path: |
                      ./.hak

            - uses: actions/setup-node@v4
              with:
                  node-version-file: .node-version
                  cache: "yarn"
              env:
                  # Workaround for https://github.com/actions/setup-node/issues/317
                  FORCE_COLOR: 0

            - name: Install Deps
              run: "yarn install --frozen-lockfile"

            - name: "Get modified files"
              id: changed_files
              if: steps.cache.outputs.cache-hit != 'true' && github.event_name == 'pull_request'
              uses: tj-actions/changed-files@823fcebdb31bb35fdf2229d9f769b400309430d0 # v46
              with:
                  files: |
                      dockerbuild/**

            # This allows contributors to test changes to the dockerbuild image within a pull request
            - name: Build docker image
              uses: docker/build-push-action@471d1dc4e07e5cdedd4c2171150001c434f0b7a4 # v6
              if: steps.changed_files.outputs.any_modified == 'true'
              with:
                  file: dockerbuild/Dockerfile
                  load: true
                  platforms: linux/${{ inputs.arch }}
                  tags: ${{ env.HAK_DOCKER_IMAGE }}

            - name: Build Natives
              if: steps.cache.outputs.cache-hit != 'true'
              run: |
                  docker run \
                    -v ${{ github.workspace }}:/work -w /work \
                    -e SQLCIPHER_BUNDLED \
                    $HAK_DOCKER_IMAGE \
                    yarn build:native

            - name: Fix permissions on .hak
              run: sudo chown -R $USER:$USER .hak

            - name: Check native libraries in hak dependencies
              run: |
                  shopt -s globstar

                  for filename in ./.hak/hakModules/**/*.node; do
                      ./scripts/glibc-check.sh $filename
                  done

            - name: Generate debian files and arguments
              run: |
                  if [ -f changelog.Debian ]; then
                      echo "ED_DEBIAN_CHANGELOG=changelog.Debian" >> $GITHUB_ENV
                  fi

            # Workaround for https://github.com/electron-userland/electron-builder/issues/6116
            - name: Install fpm
              if: inputs.arch == 'arm64'
              run: |
                  sudo apt-get install ruby-dev build-essential
                  sudo gem install fpm
                  echo "USE_SYSTEM_FPM=true" >> $GITHUB_ENV

            - name: Build App
              run: yarn build --publish never -l ${{ steps.config.outputs.build-args }}
              env:
                  # Only set for Nightly builds
                  ED_NIGHTLY: ${{ inputs.version }}

            - name: Check native libraries
              run: |
                  set -x
                  shopt -s globstar

                  FILES=$(file dist/**/*.node)
                  echo "$FILES"

                  if [ grep -v "$ARCH" ]; then
                      exit 1
                  fi

                  LIBS=$(readelf -d dist/**/*.node | grep NEEDED)
                  echo "$LIBS"

                  set +x
                  assert_contains_string() { [[ "$1" == *"$2"* ]]; }
                  ! assert_contains_string "$LIBS" "libcrypto.so.1.1"
                  if [ "$SQLCIPHER_BUNDLED" == "1" ]; then
                      ! assert_contains_string "$LIBS" "libsqlcipher.so.0"
                  else
                      assert_contains_string "$LIBS" "libsqlcipher.so.0"
                  fi

                  ./scripts/glibc-check.sh dist/linux-*unpacked/element-desktop*
              env:
                  ARCH: ${{ steps.config.outputs.arch }}

            # We exclude *-unpacked as it loses permissions and the tarball contains it with correct permissions
            - name: Upload Artifacts
              uses: actions/upload-artifact@v4
              with:
                  name: linux-${{ inputs.arch }}-sqlcipher-${{ inputs.sqlcipher }}
                  path: |
                      dist
                      !dist/*-unpacked/**
                  retention-days: 1

            - name: Assert all required files are present
              run: |
                  test -f ./dist/element-desktop*$ARCH.deb
                  test -f ./dist/element-desktop*.tar.gz
              env:
                  ARCH: ${{ inputs.arch }}

    test:
        needs: build
        uses: ./.github/workflows/build_test.yaml
        with:
            artifact: linux-${{ inputs.arch }}-sqlcipher-${{ inputs.sqlcipher }}
            runs-on: ${{ inputs.arch == 'arm64' && 'ubuntu-22.04-arm' || 'ubuntu-22.04' }}
<<<<<<< HEAD
            executable: /opt/Element/element-desktop
=======
            executable: /opt/Element/element-desktop*
>>>>>>> fca69978
            prepare_cmd: |
                sudo apt-get -qq update
                sudo apt install ./dist/*.deb<|MERGE_RESOLUTION|>--- conflicted
+++ resolved
@@ -190,11 +190,7 @@
         with:
             artifact: linux-${{ inputs.arch }}-sqlcipher-${{ inputs.sqlcipher }}
             runs-on: ${{ inputs.arch == 'arm64' && 'ubuntu-22.04-arm' || 'ubuntu-22.04' }}
-<<<<<<< HEAD
-            executable: /opt/Element/element-desktop
-=======
             executable: /opt/Element/element-desktop*
->>>>>>> fca69978
             prepare_cmd: |
                 sudo apt-get -qq update
                 sudo apt install ./dist/*.deb