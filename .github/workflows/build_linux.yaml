# This workflow relies on actions/cache to store the hak dependency artifacts as they take a long time to build
# Due to this extra care must be taken to only ever run all build_* scripts against the same branch to ensure
# the correct cache scoping, and additional care must be taken to not run untrusted actions on the develop branch.
on:
    workflow_call:
        inputs:
            arch:
                type: string
                required: true
                description: "The architecture to build for, one of 'amd64' | 'arm64'"
            config:
                type: string
                required: true
                description: "The config directory to use"
            version:
                type: string
                required: false
                description: "Version string to override the one in package.json, used for non-release builds"
            sqlcipher:
                type: string
                required: true
                description: "How to link sqlcipher, one of 'system' | 'static'"
            deploy-mode:
                type: boolean
                required: false
                description: "Whether to arrange artifacts in the arrangement needed for deployment, skipping unrelated ones"
            docker-image:
                type: string
                required: false
                description: "The docker image to use for the build, defaults to ghcr.io/vector-im/element-desktop-dockerbuild"
jobs:
    build:
        runs-on: ubuntu-latest
        container:
            image: ${{ inputs.docker-image || format('ghcr.io/vector-im/element-desktop-dockerbuild:{0}', github.ref_name == 'master' && 'master' || 'develop') }}
        defaults:
            run:
                shell: bash
        env:
            SQLCIPHER_STATIC: ${{ inputs.sqlcipher == 'static' && '1' || '' }}
        steps:
            - uses: kanga333/variable-mapper@master
              id: config
              with:
                  key: "${{ inputs.arch }}"
                  export_to: output
                  map: |
                      {
                        "amd64": {
                          "target": "x86_64-unknown-linux-gnu",
                          "arch": "x86-64"
                        },
                        "arm64": {
                          "target": "aarch64-unknown-linux-gnu",
                          "arch": "aarch64",
                          "build-args": "--arm64"
                        }
                      }

            - uses: actions/checkout@v3

            - uses: actions/download-artifact@v3
              with:
                  name: webapp

            - name: Cache .hak
              id: cache
              uses: actions/cache@v3
              with:
<<<<<<< HEAD
                  key: ${{ runner.os }}-${{ inputs.sqlcipher }}-${{ inputs.arch }}-${{ hashFiles('hakDependencies.json', 'electronVersion') }}
=======
                  key: ${{ runner.os }}-${{ inputs.docker-image || github.ref_name }}-${{ inputs.sqlcipher }}-${{ hashFiles('hakDependencies.json', 'electronVersion') }}
>>>>>>> 38dda53f
                  path: |
                      ./.hak

            - uses: actions/setup-node@v3
              with:
                  cache: "yarn"
              env:
                  # Workaround for https://github.com/actions/setup-node/issues/317
                  FORCE_COLOR: 0

            # Does not need branch matching as only analyses this layer
            - name: Install Deps
              run: "yarn install --frozen-lockfile"

            # Ideally the docker image would be ready for cross-compilation but libsqlcipher-dev is not Multi-Arch compatible
            # https://unix.stackexchange.com/a/349359
            - name: Prepare for cross compilation
              if: steps.cache.outputs.cache-hit != 'true' && inputs.arch == 'arm64'
              run: |
                  sed -i 's/deb http/deb [arch=amd64] http/g' /etc/apt/sources.list
                  echo "deb [arch=arm64] http://ports.ubuntu.com/ubuntu-ports/ bionic main multiverse restricted universe" | tee -a /etc/apt/sources.list
                  echo "deb [arch=arm64] http://ports.ubuntu.com/ubuntu-ports/ bionic-updates main multiverse restricted universe" | tee -a /etc/apt/sources.list
                  dpkg --add-architecture arm64
                  apt-get -qq update
                  apt-get -qq install --no-install-recommends crossbuild-essential-arm64 libsqlcipher-dev:arm64 libssl-dev:arm64 libsecret-1-dev:arm64 libgnome-keyring-dev:arm64
                  rustup target add aarch64-unknown-linux-gnu
                  mv dockerbuild/aarch64/.cargo .
                  cat dockerbuild/aarch64/.env >> $GITHUB_ENV

            - name: Build Natives
              if: steps.cache.outputs.cache-hit != 'true'
              run: "yarn build:native --target ${{ steps.config.outputs.target }}"

            - name: "[Nightly] Resolve version"
              id: nightly
              if: inputs.version != ''
              run: |
                  echo "config-args=--nightly '${{ inputs.version }}'" >> $GITHUB_OUTPUT

            - name: Generate debian files and arguments
              id: debian
              run: |
                  if [ -f changelog.Debian ]; then
                      echo "config-args=--deb-changelog changelog.Debian" >> $GITHUB_OUTPUT
                  fi

                  cat "$DIR/control.template" | grep -v "Architecture: " > debcontrol
                  echo "Architecture: $ARCHITECTURE" >> debcontrol
                  VERSION=${INPUT_VERSION:-$(cat package.json | jq -r .version)}
                  echo "Version: $VERSION" >> debcontrol
              env:
                  DIR: ${{ inputs.config }}
                  INPUT_VERSION: ${{ inputs.version }}
                  ARCHITECTURE: ${{ inputs.arch }}

            - name: Build App
              run: |
                  npx ts-node scripts/generate-builder-config.ts \
                      ${{ steps.nightly.outputs.config-args }} \
                      ${{ steps.debian.outputs.config-args }} \
                      --deb-custom-control=debcontrol
                  yarn build --publish never -l --config electron-builder.json ${{ steps.config.outputs.build-args }}

            - name: Check native libraries
              continue-on-error: ${{ inputs.arch == 'arm64' }}
              run: |
                  shopt -s globstar
                  WRONG_ARCHES=$(file dist/**/*.node | grep -v "$ARCH")
                  if [ "$WRONG_ARCHES" != "" ]; then
                      echo "$WRONG_ARCHES"
                      exit 1
                  fi

                  LIBS=$(readelf -d dist/**/*.node | grep NEEDED)
                  echo "$LIBS"

                  if [ "$SQLCIPHER_STATIC" == "1" ]; then
                      if grep -q "libsqlcipher.so.0" <<< "$LIBS" ; then
                          exit 2
                      fi
                  else
                      if grep -q "libcrypto.so.1.1" <<< "$LIBS" ; then
                          exit 3
                      fi
                      if ! grep -q "libsqlcipher.so.0" <<< "$LIBS" ; then
                          exit 4
                      fi
                  fi
              env:
                  ARCH: ${{ steps.config.outputs.arch }}

            - name: Stash deb package
              if: inputs.deploy-mode
              uses: actions/upload-artifact@v3
              with:
                  name: linux-sqlcipher-${{ inputs.sqlcipher }}-deb
                  path: dist/*.deb
                  retention-days: 1

            - name: Prepare artifacts for deployment
              if: inputs.deploy-mode
              run: |
                  mv dist _dist
                  mkdir -p "dist/install/linux/glibc-x86-64/"
                  mv _dist/*.tar.gz "dist/install/linux/glibc-x86-64"

            # We don't wish to store the tarball for every nightly ever, so we only keep the latest
            - name: "[Nightly] Strip version from tarball"
              if: inputs.deploy-mode && inputs.version != ''
              run: |
                  mv dist/install/linux/glibc-x86-64/*.tar.gz "dist/install/linux/glibc-x86-64/element-desktop-nightly.tar.gz"

            - name: "[Release] Prepare release latest symlink"
              if: inputs.deploy-mode && inputs.version == ''
              shell: bash
              run: |
                  ln -s "$(find . -type f -iname "*.tar.gz" | xargs -0 -n1 -- basename)" "element-desktop.tar.gz"
              working-directory: "dist/install/linux/glibc-x86-64"

            - name: Upload Artifacts
              uses: actions/upload-artifact@v3
              with:
                  name: ${{ inputs.deploy-mode && 'packages.element.io' || format('linux-{0}-sqlcipher-{1}', inputs.arch, inputs.sqlcipher) }}
                  path: dist
                  retention-days: 1<|MERGE_RESOLUTION|>--- conflicted
+++ resolved
@@ -67,11 +67,7 @@
               id: cache
               uses: actions/cache@v3
               with:
-<<<<<<< HEAD
-                  key: ${{ runner.os }}-${{ inputs.sqlcipher }}-${{ inputs.arch }}-${{ hashFiles('hakDependencies.json', 'electronVersion') }}
-=======
-                  key: ${{ runner.os }}-${{ inputs.docker-image || github.ref_name }}-${{ inputs.sqlcipher }}-${{ hashFiles('hakDependencies.json', 'electronVersion') }}
->>>>>>> 38dda53f
+                  key: ${{ runner.os }}-${{ inputs.docker-image || github.ref_name }}-${{ inputs.sqlcipher }}-${{ inputs.arch }}-${{ hashFiles('hakDependencies.json', 'electronVersion') }}
                   path: |
                       ./.hak
 
