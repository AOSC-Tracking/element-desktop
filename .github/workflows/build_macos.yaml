--- conflicted
+++ resolved
@@ -152,18 +152,10 @@
         with:
             artifact: macos
             runs-on: macos-14
-<<<<<<< HEAD
-            executable: /Users/runner/Applications/Element.app/Contents/MacOS/Element
-=======
             executable: /Users/runner/Applications/Element*.app/Contents/MacOS/Element*
->>>>>>> fca69978
             # We need to mount the DMG and copy the app to the Applications folder as a mounted DMG is
             # read-only and thus would not allow us to override the fuses as is required for Playwright.
             prepare_cmd: |
                 hdiutil attach ./dist/*.dmg -mountpoint /Volumes/Element &&
-<<<<<<< HEAD
-                rsync -a /Volumes/Element/Element.app ~/Applications/ &&
-=======
                 rsync -a /Volumes/Element/Element*.app ~/Applications/ &&
->>>>>>> fca69978
                 hdiutil detach /Volumes/Element