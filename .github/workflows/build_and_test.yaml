--- conflicted
+++ resolved
@@ -70,15 +70,10 @@
                   tags: ${{ steps.docker.outputs.image }}
 
     linux:
-<<<<<<< HEAD
-        needs: fetch
-        name: "Linux (${{ matrix.arch }}) (sqlcipher: ${{ matrix.sqlcipher }})"
-=======
         needs:
             - fetch
             - linux_docker
-        name: Linux
->>>>>>> 38dda53f
+        name: "Linux (${{ matrix.arch }}) (sqlcipher: ${{ matrix.sqlcipher }})"
         uses: ./.github/workflows/build_linux.yaml
         strategy:
             matrix:
@@ -87,11 +82,8 @@
         with:
             config: ${{ github.event.pull_request.base.ref == 'develop' && 'element.io/nightly' || 'element.io/release' }}
             sqlcipher: ${{ matrix.sqlcipher }}
-<<<<<<< HEAD
+            docker-image: ${{ needs.linux_docker.outputs.docker-image }}
             arch: ${{ matrix.arch }}
-=======
-            docker-image: ${{ needs.linux_docker.outputs.docker-image }}
->>>>>>> 38dda53f
 
     macos:
         needs: fetch
