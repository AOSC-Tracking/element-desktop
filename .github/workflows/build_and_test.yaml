name: Build and Test
on:
    pull_request: {}
    push:
        branches: [develop, staging, master]
concurrency:
    group: ${{ github.workflow }}-${{ github.ref }}
    cancel-in-progress: true
permissions: {} # No permissions required
jobs:
    fetch:
        uses: ./.github/workflows/build_prepare.yaml
        permissions:
            contents: read
        with:
            config: ${{ (github.event.pull_request.base.ref || github.ref_name) == 'develop' && 'element.io/nightly' || 'element.io/release' }}
            version: ${{ (github.event.pull_request.base.ref || github.ref_name) == 'develop' && 'develop' || '' }}

    windows:
        needs: fetch
        name: Windows
        uses: ./.github/workflows/build_windows.yaml
        strategy:
            matrix:
                arch: [x64, ia32, arm64]
        with:
            arch: ${{ matrix.arch }}

    linux:
        needs: fetch
        name: "Linux (${{ matrix.arch }}) (sqlcipher: ${{ matrix.sqlcipher }})"
        uses: ./.github/workflows/build_linux.yaml
        strategy:
            matrix:
                sqlcipher: [system, static]
                arch: [amd64, arm64]
        with:
            sqlcipher: ${{ matrix.sqlcipher }}
            arch: ${{ matrix.arch }}

    macos:
        needs: fetch
        name: macOS
        uses: ./.github/workflows/build_macos.yaml

<<<<<<< HEAD
    test:
        needs:
            - macos
            - linux
            - windows
        strategy:
            fail-fast: false
            matrix:
                include:
                    - name: macOS Universal
                      os: macos-14
                      artifact: macos
                      executable: "/Users/runner/Applications/Element.app/Contents/MacOS/Element"
                      # We need to mount the DMG and copy the app to the Applications folder as a mounted DMG is
                      # read-only and thus would not allow us to override the fuses as is required for Playwright.
                      prepare_cmd: |
                          hdiutil attach ./dist/*.dmg -mountpoint /Volumes/Element &&
                          rsync -a /Volumes/Element/Element.app ~/Applications/ &&
                          hdiutil detach /Volumes/Element
                    - name: "Linux (amd64) (sqlcipher: system)"
                      os: ubuntu-22.04
                      artifact: linux-amd64-sqlcipher-system
                      executable: "/opt/Element/element-desktop"
                      prepare_cmd: |
                          sudo apt-get -qq update
                          sudo apt install ./dist/*.deb
                          sudo apt install -y gnome-keyring dbus-user-session dbus dbus-x11
                          gnome-keyring-daemon --unlock
                    - name: "Linux (amd64) (sqlcipher: static)"
                      os: ubuntu-22.04
                      artifact: linux-amd64-sqlcipher-static
                      executable: "/opt/Element/element-desktop"
                      prepare_cmd: |
                          sudo apt-get -qq update
                          sudo apt install ./dist/*.deb
                          sudo apt install -y gnome-keyring dbus-user-session dbus dbus-x11
                          gnome-keyring-daemon --unlock
                    - name: "Linux (arm64) (sqlcipher: system)"
                      os: ubuntu-22.04-arm
                      artifact: linux-arm64-sqlcipher-system
                      executable: "/opt/Element/element-desktop"
                      prepare_cmd: |
                          sudo apt-get -qq update
                          sudo apt install ./dist/*.deb
                          sudo apt install -y gnome-keyring dbus-user-session dbus dbus-x11
                          gnome-keyring-daemon --unlock
                    - name: "Linux (arm64) (sqlcipher: static)"
                      os: ubuntu-22.04-arm
                      artifact: linux-arm64-sqlcipher-static
                      executable: "/opt/Element/element-desktop"
                      prepare_cmd: |
                          sudo apt-get -qq update
                          sudo apt install ./dist/*.deb
                          sudo apt install -y gnome-keyring dbus-user-session dbus dbus-x11
                          gnome-keyring-daemon --unlock
                    - name: Windows (x86)
                      os: windows-2022
                      artifact: win-ia32
                      executable: "./dist/win-ia32-unpacked/Element.exe"
                    - name: Windows (x64)
                      os: windows-2022
                      artifact: win-x64
                      executable: "./dist/win-unpacked/Element.exe"
        name: Test ${{ matrix.name }}
        runs-on: ${{ matrix.os }}
        steps:
            - uses: actions/checkout@v4

            - uses: actions/setup-node@v4
              with:
                  node-version-file: .node-version
                  cache: "yarn"

            - name: Install Deps
              run: "yarn install --frozen-lockfile"

            - uses: actions/download-artifact@v4
              with:
                  name: ${{ matrix.artifact }}
                  path: dist

            - name: Prepare for tests
              run: ${{ matrix.prepare_cmd }}
              if: matrix.prepare_cmd

            # We previously disabled the `EnableNodeCliInspectArguments` fuse, but Playwright requires
            # it to be enabled to test Electron apps, so turn it back on.
            - name: Set EnableNodeCliInspectArguments fuse enabled
              run: $RUN_AS npx @electron/fuses write --app ${{ matrix.executable }} EnableNodeCliInspectArguments=on
              shell: bash
              env:
                  # We need sudo on Linux as it is installed in /opt/
                  RUN_AS: ${{ runner.os == 'Linux' && 'sudo' || '' }}

            - name: Run tests
              uses: coactions/setup-xvfb@6b00cf1889f4e1d5a48635647013c0508128ee1a
              timeout-minutes: 10
              with:
                  run: "yarn test ${{ runner.os != 'Linux' && '--ignore-snapshots' || '' }}"
              env:
                  ELEMENT_DESKTOP_EXECUTABLE: ${{ matrix.executable }}

            - name: Upload HTML report
              if: always()
              uses: actions/upload-artifact@v4
              with:
                  name: ${{ matrix.artifact }}-test
                  path: playwright/html-report
                  retention-days: 14
=======
    complete:
        needs: [windows, linux, macos]
        runs-on: ubuntu-22.04
        steps:
            - run: echo "Tests successful"
>>>>>>> 50b5c8ac
<|MERGE_RESOLUTION|>--- conflicted
+++ resolved
@@ -43,120 +43,8 @@
         name: macOS
         uses: ./.github/workflows/build_macos.yaml
 
-<<<<<<< HEAD
-    test:
-        needs:
-            - macos
-            - linux
-            - windows
-        strategy:
-            fail-fast: false
-            matrix:
-                include:
-                    - name: macOS Universal
-                      os: macos-14
-                      artifact: macos
-                      executable: "/Users/runner/Applications/Element.app/Contents/MacOS/Element"
-                      # We need to mount the DMG and copy the app to the Applications folder as a mounted DMG is
-                      # read-only and thus would not allow us to override the fuses as is required for Playwright.
-                      prepare_cmd: |
-                          hdiutil attach ./dist/*.dmg -mountpoint /Volumes/Element &&
-                          rsync -a /Volumes/Element/Element.app ~/Applications/ &&
-                          hdiutil detach /Volumes/Element
-                    - name: "Linux (amd64) (sqlcipher: system)"
-                      os: ubuntu-22.04
-                      artifact: linux-amd64-sqlcipher-system
-                      executable: "/opt/Element/element-desktop"
-                      prepare_cmd: |
-                          sudo apt-get -qq update
-                          sudo apt install ./dist/*.deb
-                          sudo apt install -y gnome-keyring dbus-user-session dbus dbus-x11
-                          gnome-keyring-daemon --unlock
-                    - name: "Linux (amd64) (sqlcipher: static)"
-                      os: ubuntu-22.04
-                      artifact: linux-amd64-sqlcipher-static
-                      executable: "/opt/Element/element-desktop"
-                      prepare_cmd: |
-                          sudo apt-get -qq update
-                          sudo apt install ./dist/*.deb
-                          sudo apt install -y gnome-keyring dbus-user-session dbus dbus-x11
-                          gnome-keyring-daemon --unlock
-                    - name: "Linux (arm64) (sqlcipher: system)"
-                      os: ubuntu-22.04-arm
-                      artifact: linux-arm64-sqlcipher-system
-                      executable: "/opt/Element/element-desktop"
-                      prepare_cmd: |
-                          sudo apt-get -qq update
-                          sudo apt install ./dist/*.deb
-                          sudo apt install -y gnome-keyring dbus-user-session dbus dbus-x11
-                          gnome-keyring-daemon --unlock
-                    - name: "Linux (arm64) (sqlcipher: static)"
-                      os: ubuntu-22.04-arm
-                      artifact: linux-arm64-sqlcipher-static
-                      executable: "/opt/Element/element-desktop"
-                      prepare_cmd: |
-                          sudo apt-get -qq update
-                          sudo apt install ./dist/*.deb
-                          sudo apt install -y gnome-keyring dbus-user-session dbus dbus-x11
-                          gnome-keyring-daemon --unlock
-                    - name: Windows (x86)
-                      os: windows-2022
-                      artifact: win-ia32
-                      executable: "./dist/win-ia32-unpacked/Element.exe"
-                    - name: Windows (x64)
-                      os: windows-2022
-                      artifact: win-x64
-                      executable: "./dist/win-unpacked/Element.exe"
-        name: Test ${{ matrix.name }}
-        runs-on: ${{ matrix.os }}
-        steps:
-            - uses: actions/checkout@v4
-
-            - uses: actions/setup-node@v4
-              with:
-                  node-version-file: .node-version
-                  cache: "yarn"
-
-            - name: Install Deps
-              run: "yarn install --frozen-lockfile"
-
-            - uses: actions/download-artifact@v4
-              with:
-                  name: ${{ matrix.artifact }}
-                  path: dist
-
-            - name: Prepare for tests
-              run: ${{ matrix.prepare_cmd }}
-              if: matrix.prepare_cmd
-
-            # We previously disabled the `EnableNodeCliInspectArguments` fuse, but Playwright requires
-            # it to be enabled to test Electron apps, so turn it back on.
-            - name: Set EnableNodeCliInspectArguments fuse enabled
-              run: $RUN_AS npx @electron/fuses write --app ${{ matrix.executable }} EnableNodeCliInspectArguments=on
-              shell: bash
-              env:
-                  # We need sudo on Linux as it is installed in /opt/
-                  RUN_AS: ${{ runner.os == 'Linux' && 'sudo' || '' }}
-
-            - name: Run tests
-              uses: coactions/setup-xvfb@6b00cf1889f4e1d5a48635647013c0508128ee1a
-              timeout-minutes: 10
-              with:
-                  run: "yarn test ${{ runner.os != 'Linux' && '--ignore-snapshots' || '' }}"
-              env:
-                  ELEMENT_DESKTOP_EXECUTABLE: ${{ matrix.executable }}
-
-            - name: Upload HTML report
-              if: always()
-              uses: actions/upload-artifact@v4
-              with:
-                  name: ${{ matrix.artifact }}-test
-                  path: playwright/html-report
-                  retention-days: 14
-=======
     complete:
         needs: [windows, linux, macos]
         runs-on: ubuntu-22.04
         steps:
-            - run: echo "Tests successful"
->>>>>>> 50b5c8ac
+            - run: echo "Tests successful"