--- conflicted
+++ resolved
@@ -2,19 +2,7 @@
 
 ## Checklist
 
-<<<<<<< HEAD
 -   [ ] Ensure your code works with manual testing.
 -   [ ] New or updated `public`/`exported` symbols have accurate [TSDoc](https://tsdoc.org/) documentation.
 -   [ ] Linter and other CI checks pass.
--   [ ] Sign-off given on the changes (see [CONTRIBUTING.md](https://github.com/vector-im/element-desktop/blob/develop/CONTRIBUTING.md)).
-
-<!--
-If you would like to specify text for the changelog entry other than your PR title, add the following:
-
-Notes: Add super cool feature
--->
-=======
--   [ ] Ensure your code works with manual testing
--   [ ] Linter and other CI checks pass
--   [ ] Sign-off given on the changes (see [CONTRIBUTING.md](https://github.com/vector-im/element-desktop/blob/develop/CONTRIBUTING.md))
->>>>>>> 643f9eff
+-   [ ] Sign-off given on the changes (see [CONTRIBUTING.md](https://github.com/vector-im/element-desktop/blob/develop/CONTRIBUTING.md)).