/*
Copyright 2024 New Vector Ltd.
Copyright 2022, 2023 The Matrix.org Foundation C.I.C.

SPDX-License-Identifier: AGPL-3.0-only OR GPL-3.0-only OR LicenseRef-Element-Commercial
Please see LICENSE files in the repository root for full details.
*/

import { platform } from "node:os";
import keytar from "keytar-forked";

import { test, expect } from "../../element-desktop-test.js";

declare global {
    interface ElectronPlatform {
        getEventIndexingManager():
            | {
                  supportsEventIndexing(): Promise<boolean>;
              }
            | undefined;
        createPickleKey(userId: string, deviceId: string): Promise<string | null>;
    }

    interface Window {
        mxPlatformPeg: {
<<<<<<< HEAD
            get(): {
                getEventIndexingManager():
                    | {
                          supportsEventIndexing(): Promise<boolean>;
                      }
                    | undefined;
                getPickleKey(userId: string, deviceId: string): Promise<string | null>;
                createPickleKey(userId: string, deviceId: string): Promise<string | null>;
            };
=======
            get(): ElectronPlatform;
>>>>>>> 4fe03845
        };
    }
}

test.describe("App launch", () => {
    test.slow();

    test.beforeEach(async ({ page }) => {
        await page.locator("#matrixchat").waitFor();
        await page.locator(".mx_Welcome").waitFor();
    });

    test("should launch and render the welcome view successfully", async ({ page }) => {
        await expect(page).toHaveURL("vector://vector/webapp/#/welcome");
        await expect(page).toHaveScreenshot();
    });

    test("should launch and render the welcome view successfully and support seshat", async ({ page }) => {
        await expect(
            page.evaluate<boolean>(async () => {
                return window.mxPlatformPeg.get().getEventIndexingManager()?.supportsEventIndexing();
            }),
        ).resolves.toBeTruthy();
    });

    test.describe("safeStorage", () => {
        test.skip(platform() === "linux", "The linux runner has no compatible wallet/keychain");
        test.skip(platform() === "darwin", "The macOS runner's keychain is not available");

        const userId = "@user:server";
        const deviceId = "ABCDEF";

        test("should be supported", async ({ page }) => {
            await expect(
                page.evaluate(
                    ([userId, deviceId]) => window.mxPlatformPeg.get().createPickleKey(userId, deviceId),
                    [userId, deviceId],
                ),
            ).resolves.not.toBeNull();
        });

        test.describe("migrate from keytar", () => {
            const pickleKey = "DEADBEEF1234";

            test.beforeEach(async () => {
                await keytar.setPassword("element.io", `${userId}|${deviceId}`, pickleKey);
            });

            test("should migrate successfully", async ({ page }) => {
                await expect(
                    page.evaluate(
                        ([userId, deviceId]) => window.mxPlatformPeg.get().getPickleKey(userId, deviceId),
                        [userId, deviceId],
                    ),
                ).resolves.toBe(pickleKey);
            });
        });
    });

    test.describe("--no-update", () => {
        test.use({
            extraArgs: ["--no-update"],
        });

        // XXX: this test works fine locally but in CI the app start races with the test plumbing up the stdout/stderr pipes
        // which means the logs are missed, disabling for now.
        test.skip("should respect option", async ({ page, stdout }) => {
            expect(stdout.data.toString()).toContain("Auto update disabled via command line flag");
        });
    });
});<|MERGE_RESOLUTION|>--- conflicted
+++ resolved
@@ -18,24 +18,13 @@
                   supportsEventIndexing(): Promise<boolean>;
               }
             | undefined;
+        getPickleKey(userId: string, deviceId: string): Promise<string | null>;
         createPickleKey(userId: string, deviceId: string): Promise<string | null>;
     }
 
     interface Window {
         mxPlatformPeg: {
-<<<<<<< HEAD
-            get(): {
-                getEventIndexingManager():
-                    | {
-                          supportsEventIndexing(): Promise<boolean>;
-                      }
-                    | undefined;
-                getPickleKey(userId: string, deviceId: string): Promise<string | null>;
-                createPickleKey(userId: string, deviceId: string): Promise<string | null>;
-            };
-=======
             get(): ElectronPlatform;
->>>>>>> 4fe03845
         };
     }
 }
